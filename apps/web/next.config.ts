--- conflicted
+++ resolved
@@ -5,11 +5,7 @@
     removeConsole: process.env.NODE_ENV === "production",
   },
   reactStrictMode: true,
-<<<<<<< HEAD
   productionBrowserSourceMaps: false, // Disable source maps in production to reduce bundle size
-=======
-  productionBrowserSourceMaps: false, // Disable source maps in production for smaller bundles
->>>>>>> 8c6ecd2e
   output: "standalone",
   experimental: {
     optimizePackageImports: ['lucide-react', 'framer-motion', 'recharts'],
@@ -26,7 +22,6 @@
       },
     ],
   },
-<<<<<<< HEAD
   experimental: {
     optimizePackageImports: [
       "lucide-react",
@@ -81,7 +76,6 @@
     
     return config;
   },
-=======
   // Bundle analyzer
   ...(process.env.ANALYZE === 'true' && {
     webpack: (config) => {
@@ -93,7 +87,6 @@
       return config;
     },
   }),
->>>>>>> 8c6ecd2e
 };
 
 export default nextConfig;