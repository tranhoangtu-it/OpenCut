"use client";

import { ScrollArea } from "../ui/scroll-area";
import { Button } from "../ui/button";
import {
  Scissors,
  ArrowLeftToLine,
  ArrowRightToLine,
  Trash2,
  Snowflake,
  Copy,
  SplitSquareHorizontal,
  Pause,
  Play,
  Video,
  Music,
  TypeIcon,
} from "lucide-react";
import {
  Tooltip,
  TooltipContent,
  TooltipTrigger,
  TooltipProvider,
} from "../ui/tooltip";
import {
  ContextMenu,
  ContextMenuContent,
  ContextMenuItem,
  ContextMenuTrigger,
} from "../ui/context-menu";
import { useTimelineStore } from "@/stores/timeline-store";
import { useMediaStore } from "@/stores/media-store";
import { usePlaybackStore } from "@/stores/playback-store";
import { useProjectStore } from "@/stores/project-store";
import { useTimelineZoom } from "@/hooks/use-timeline-zoom";
import { processMediaFiles } from "@/lib/media-processing";
import { toast } from "sonner";
import { useState, useRef, useEffect, useCallback } from "react";
import {
  Select,
  SelectContent,
  SelectItem,
  SelectTrigger,
  SelectValue,
} from "../ui/select";
import { TimelineTrackContent } from "./timeline-track";
import {
  TimelinePlayhead,
  useTimelinePlayheadRuler,
} from "./timeline-playhead";
import { SelectionBox } from "./selection-box";
import { useSelectionBox } from "@/hooks/use-selection-box";
import type { DragData, TimelineTrack } from "@/types/timeline";
import {
  getTrackHeight,
  getCumulativeHeightBefore,
  getTotalTracksHeight,
  TIMELINE_CONSTANTS,
} from "@/constants/timeline-constants";
import { rafThrottle } from "@/lib/utils/performance";

export function Timeline() {
  // Timeline shows all tracks (video, audio, effects) and their elements.
  // You can drag media here to add it to your project.
  // elements can be trimmed, deleted, and moved.
  const {
    tracks,
    addTrack,
    addElementToTrack,
    removeElementFromTrack,
    getTotalDuration,
    selectedElements,
    clearSelectedElements,
    setSelectedElements,
    splitElement,
    splitAndKeepLeft,
    splitAndKeepRight,
    toggleTrackMute,
    separateAudio,
    undo,
    redo,
  } = useTimelineStore();
  const { mediaItems, addMediaItem } = useMediaStore();
  const { activeProject } = useProjectStore();
  const { currentTime, duration, seek, setDuration, isPlaying, toggle } =
    usePlaybackStore();
  const [isDragOver, setIsDragOver] = useState(false);
  const [isProcessing, setIsProcessing] = useState(false);
  const [progress, setProgress] = useState(0);
  const dragCounterRef = useRef(0);
  const timelineRef = useRef<HTMLDivElement>(null);
  const rulerRef = useRef<HTMLDivElement>(null);
  const [isInTimeline, setIsInTimeline] = useState(false);

  // Timeline zoom functionality
  const { zoomLevel, setZoomLevel, handleWheel } = useTimelineZoom({
    containerRef: timelineRef,
    isInTimeline,
  });

  // Old marquee selection removed - using new SelectionBox component instead

  // Dynamic timeline width calculation based on playhead position and duration
  const dynamicTimelineWidth = Math.max(
    (duration || 0) * TIMELINE_CONSTANTS.PIXELS_PER_SECOND * zoomLevel, // Base width from duration
    (currentTime + 30) * TIMELINE_CONSTANTS.PIXELS_PER_SECOND * zoomLevel, // Width to show current time + 30 seconds buffer
    timelineRef.current?.clientWidth || 1000 // Minimum width
  );

  // Scroll synchronization and auto-scroll to playhead
  const rulerScrollRef = useRef<HTMLDivElement>(null);
  const tracksScrollRef = useRef<HTMLDivElement>(null);
  const trackLabelsRef = useRef<HTMLDivElement>(null);
  const playheadRef = useRef<HTMLDivElement>(null);
  const trackLabelsScrollRef = useRef<HTMLDivElement>(null);
  const isUpdatingRef = useRef(false);
  const lastRulerSync = useRef(0);
  const lastTracksSync = useRef(0);
  const lastVerticalSync = useRef(0);

  // Timeline playhead ruler handlers
  const { handleRulerMouseDown, isDraggingRuler } = useTimelinePlayheadRuler({
    currentTime,
    duration,
    zoomLevel,
    seek,
    rulerRef,
    rulerScrollRef,
    tracksScrollRef,
    playheadRef,
  });

  // Selection box functionality
  const tracksContainerRef = useRef<HTMLDivElement>(null);
  const {
    selectionBox,
    handleMouseDown: handleSelectionMouseDown,
    isSelecting,
    justFinishedSelecting,
  } = useSelectionBox({
    containerRef: tracksContainerRef,
    playheadRef,
    onSelectionComplete: (elements) => {
      console.log(JSON.stringify({ onSelectionComplete: elements.length }));
      setSelectedElements(elements);
    },
  });

  // Timeline content click to seek handler
  const handleTimelineContentClick = useCallback(
    (e: React.MouseEvent) => {
      console.log(
        JSON.stringify({
          timelineClick: {
            isSelecting,
            justFinishedSelecting,
            willReturn: isSelecting || justFinishedSelecting,
          },
        })
      );

      // Don't seek if this was a selection box operation
      if (isSelecting || justFinishedSelecting) {
        return;
      }

      // Don't seek if clicking on timeline elements, but still deselect
      if ((e.target as HTMLElement).closest(".timeline-element")) {
        return;
      }

      // Don't seek if clicking on playhead
      if (playheadRef.current?.contains(e.target as Node)) {
        return;
      }

      // Don't seek if clicking on track labels
      if ((e.target as HTMLElement).closest("[data-track-labels]")) {
        clearSelectedElements();
        return;
      }

      // Clear selected elements when clicking empty timeline area
      console.log(JSON.stringify({ clearingSelectedElements: true }));
      clearSelectedElements();

      // Determine if we're clicking in ruler or tracks area
      const isRulerClick = (e.target as HTMLElement).closest(
        "[data-ruler-area]"
      );

      let mouseX: number;
      let scrollLeft = 0;

      if (isRulerClick) {
        // Calculate based on ruler position
        const rulerContent = rulerScrollRef.current?.querySelector(
          "[data-radix-scroll-area-viewport]"
        ) as HTMLElement;
        if (!rulerContent) return;
        const rect = rulerContent.getBoundingClientRect();
        mouseX = e.clientX - rect.left;
        scrollLeft = rulerContent.scrollLeft;
      } else {
        // Calculate based on tracks content position
        const tracksContent = tracksScrollRef.current?.querySelector(
          "[data-radix-scroll-area-viewport]"
        ) as HTMLElement;
        if (!tracksContent) return;
        const rect = tracksContent.getBoundingClientRect();
        mouseX = e.clientX - rect.left;
        scrollLeft = tracksContent.scrollLeft;
      }

      const rawTime = Math.max(
        0,
        Math.min(
          duration,
          (mouseX + scrollLeft) /
            (TIMELINE_CONSTANTS.PIXELS_PER_SECOND * zoomLevel)
        )
      );

      // Use frame snapping for timeline clicking
      const projectFps = activeProject?.fps || 30;
      const { snapTimeToFrame } = require("@/constants/timeline-constants");
      const time = snapTimeToFrame(rawTime, projectFps);

      seek(time);
    },
    [
      duration,
      zoomLevel,
      seek,
      rulerScrollRef,
      tracksScrollRef,
      clearSelectedElements,
      isSelecting,
      justFinishedSelecting,
    ]
  );

  // Update timeline duration when tracks change
  useEffect(() => {
    const totalDuration = getTotalDuration();
    setDuration(Math.max(totalDuration, 10)); // Minimum 10 seconds for empty timeline
  }, [tracks, setDuration, getTotalDuration]);

  // Keyboard event for deleting selected elements
  useEffect(() => {
    const handleKeyDown = (e: KeyboardEvent) => {
      // Don't trigger when typing in input fields or textareas
      if (
        e.target instanceof HTMLInputElement ||
        e.target instanceof HTMLTextAreaElement
      ) {
        return;
      }

      // Only trigger when timeline is focused or mouse is over timeline
      if (
        !isInTimeline &&
        !timelineRef.current?.contains(document.activeElement)
      ) {
        return;
      }

      if (
        (e.key === "Delete" || e.key === "Backspace") &&
        selectedElements.length > 0
      ) {
        selectedElements.forEach(({ trackId, elementId }) => {
          removeElementFromTrack(trackId, elementId);
        });
        clearSelectedElements();
      }
    };
    window.addEventListener("keydown", handleKeyDown);
    return () => window.removeEventListener("keydown", handleKeyDown);
  }, [
    selectedElements,
    removeElementFromTrack,
    clearSelectedElements,
    isInTimeline,
  ]);

  // Keyboard event for undo (Cmd+Z)
  useEffect(() => {
    const handleKeyDown = (e: KeyboardEvent) => {
      if ((e.metaKey || e.ctrlKey) && e.key === "z" && !e.shiftKey) {
        e.preventDefault();
        undo();
      }
    };
    window.addEventListener("keydown", handleKeyDown);
    return () => window.removeEventListener("keydown", handleKeyDown);
  }, [undo]);

  // Keyboard event for redo (Cmd+Shift+Z or Cmd+Y)
  useEffect(() => {
    const handleKeyDown = (e: KeyboardEvent) => {
      if ((e.metaKey || e.ctrlKey) && e.key === "z" && e.shiftKey) {
        e.preventDefault();
        redo();
      } else if ((e.metaKey || e.ctrlKey) && e.key === "y") {
        e.preventDefault();
        redo();
      }
    };
    window.addEventListener("keydown", handleKeyDown);
    return () => window.removeEventListener("keydown", handleKeyDown);
  }, [redo]);

  // Old marquee system removed - using new SelectionBox component instead

  const handleDragEnter = (e: React.DragEvent) => {
    // When something is dragged over the timeline, show overlay
    e.preventDefault();
    // Don't show overlay for timeline elements - they're handled by tracks
    if (e.dataTransfer.types.includes("application/x-timeline-element")) {
      return;
    }
    dragCounterRef.current += 1;
    if (!isDragOver) {
      setIsDragOver(true);
    }
  };

  const handleDragOver = (e: React.DragEvent) => {
    e.preventDefault();
  };

  const handleDragLeave = (e: React.DragEvent) => {
    e.preventDefault();

    // Don't update state for timeline elements - they're handled by tracks
    if (e.dataTransfer.types.includes("application/x-timeline-element")) {
      return;
    }

    dragCounterRef.current -= 1;
    if (dragCounterRef.current === 0) {
      setIsDragOver(false);
    }
  };

  const handleDrop = async (e: React.DragEvent) => {
    // When media is dropped, add it as a new track/element
    e.preventDefault();
    setIsDragOver(false);
    dragCounterRef.current = 0;

    // Ignore timeline element drags - they're handled by track-specific handlers
    const hasTimelineElement = e.dataTransfer.types.includes(
      "application/x-timeline-element"
    );
    if (hasTimelineElement) {
      return;
    }

    const itemData = e.dataTransfer.getData("application/x-media-item");
    if (itemData) {
      try {
        const dragData: DragData = JSON.parse(itemData);

        if (dragData.type === "text") {
          // Always create new text track to avoid overlaps
          const newTrackId = addTrack("text");

          addElementToTrack(newTrackId, {
            type: "text",
            name: dragData.name || "Text",
            content: dragData.content || "Default Text",
            duration: TIMELINE_CONSTANTS.DEFAULT_TEXT_DURATION,
            startTime: 0,
            trimStart: 0,
            trimEnd: 0,
            fontSize: 48,
            fontFamily: "Arial",
            color: "#ffffff",
            backgroundColor: "transparent",
            textAlign: "center",
            fontWeight: "normal",
            fontStyle: "normal",
            textDecoration: "none",
            x: 0,
            y: 0,
            rotation: 0,
            opacity: 1,
          });
        } else {
          // Handle media items
          const mediaItem = mediaItems.find((item) => item.id === dragData.id);
          if (!mediaItem) {
            toast.error("Media item not found");
            return;
          }

          const trackType = dragData.type === "audio" ? "audio" : "media";
          let targetTrack = tracks.find((t) => t.type === trackType);
          const newTrackId = targetTrack ? targetTrack.id : addTrack(trackType);

          addElementToTrack(newTrackId, {
            type: "media",
            mediaId: mediaItem.id,
            name: mediaItem.name,
            duration: mediaItem.duration || 5,
            startTime: 0,
            trimStart: 0,
            trimEnd: 0,
          });
        }
      } catch (error) {
        console.error("Error parsing dropped item data:", error);
        toast.error("Failed to add item to timeline");
      }
    } else if (e.dataTransfer.files?.length > 0) {
      // Handle file drops by creating new tracks
      if (!activeProject) {
        toast.error("No active project");
        return;
      }

      setIsProcessing(true);
      setProgress(0);
      try {
        const processedItems = await processMediaFiles(
          e.dataTransfer.files,
          (p) => setProgress(p)
        );
        for (const processedItem of processedItems) {
          await addMediaItem(activeProject.id, processedItem);
          const currentMediaItems = useMediaStore.getState().mediaItems;
          const addedItem = currentMediaItems.find(
            (item) =>
              item.name === processedItem.name && item.url === processedItem.url
          );
          if (addedItem) {
            const trackType =
              processedItem.type === "audio" ? "audio" : "media";
            const newTrackId = addTrack(trackType);
            addElementToTrack(newTrackId, {
              type: "media",
              mediaId: addedItem.id,
              name: addedItem.name,
              duration: addedItem.duration || 5,
              startTime: 0,
              trimStart: 0,
              trimEnd: 0,
            });
          }
        }
      } catch (error) {
        // Show error if file processing fails
        console.error("Error processing external files:", error);
        toast.error("Failed to process dropped files");
      } finally {
        setIsProcessing(false);
        setProgress(0);
      }
    }
  };

  const dragProps = {
    onDragEnter: handleDragEnter,
    onDragOver: handleDragOver,
    onDragLeave: handleDragLeave,
    onDrop: handleDrop,
  };

  // Action handlers for toolbar
  const handleSplitSelected = () => {
    if (selectedElements.length === 0) {
      toast.error("No elements selected");
      return;
    }
    let splitCount = 0;
    selectedElements.forEach(({ trackId, elementId }) => {
      const track = tracks.find((t) => t.id === trackId);
      const element = track?.elements.find((c) => c.id === elementId);
      if (element && track) {
        const effectiveStart = element.startTime;
        const effectiveEnd =
          element.startTime +
          (element.duration - element.trimStart - element.trimEnd);

        if (currentTime > effectiveStart && currentTime < effectiveEnd) {
          const newElementId = splitElement(trackId, elementId, currentTime);
          if (newElementId) splitCount++;
        }
      }
    });
    if (splitCount === 0) {
      toast.error("Playhead must be within selected elements to split");
    }
  };

  const handleDuplicateSelected = () => {
    if (selectedElements.length === 0) {
      toast.error("No elements selected");
      return;
    }
    const canDuplicate = selectedElements.length === 1;
    if (!canDuplicate) return;

    const newSelections: { trackId: string; elementId: string }[] = [];

    selectedElements.forEach(({ trackId, elementId }) => {
      const track = tracks.find((t) => t.id === trackId);
      const element = track?.elements.find((el) => el.id === elementId);

      if (element) {
        const newStartTime =
          element.startTime +
          (element.duration - element.trimStart - element.trimEnd) +
          0.1;

        // Create element without id (will be generated by store)
        const { id, ...elementWithoutId } = element;

        addElementToTrack(trackId, {
          ...elementWithoutId,
          startTime: newStartTime,
        });

        // We can't predict the new id, so just clear selection for now
        // TODO: addElementToTrack could return the new element id
      }
    });

    clearSelectedElements();
  };

  const handleFreezeSelected = () => {
    toast.info("Freeze frame functionality coming soon!");
  };

  const handleSplitAndKeepLeft = () => {
    if (selectedElements.length !== 1) {
      toast.error("Select exactly one element");
      return;
    }
    const { trackId, elementId } = selectedElements[0];
    const track = tracks.find((t) => t.id === trackId);
    const element = track?.elements.find((c) => c.id === elementId);
    if (!element) return;
    const effectiveStart = element.startTime;
    const effectiveEnd =
      element.startTime +
      (element.duration - element.trimStart - element.trimEnd);
    if (currentTime <= effectiveStart || currentTime >= effectiveEnd) {
      toast.error("Playhead must be within selected element");
      return;
    }
    splitAndKeepLeft(trackId, elementId, currentTime);
  };

  const handleSplitAndKeepRight = () => {
    if (selectedElements.length !== 1) {
      toast.error("Select exactly one element");
      return;
    }
    const { trackId, elementId } = selectedElements[0];
    const track = tracks.find((t) => t.id === trackId);
    const element = track?.elements.find((c) => c.id === elementId);
    if (!element) return;
    const effectiveStart = element.startTime;
    const effectiveEnd =
      element.startTime +
      (element.duration - element.trimStart - element.trimEnd);
    if (currentTime <= effectiveStart || currentTime >= effectiveEnd) {
      toast.error("Playhead must be within selected element");
      return;
    }
    splitAndKeepRight(trackId, elementId, currentTime);
  };

  const handleSeparateAudio = () => {
    if (selectedElements.length !== 1) {
      toast.error("Select exactly one media element to separate audio");
      return;
    }
    const { trackId, elementId } = selectedElements[0];
    const track = tracks.find((t) => t.id === trackId);
    if (!track || track.type !== "media") {
      toast.error("Select a media element to separate audio");
      return;
    }
    separateAudio(trackId, elementId);
  };

  const handleDeleteSelected = () => {
    if (selectedElements.length === 0) {
      toast.error("No elements selected");
      return;
    }
    selectedElements.forEach(({ trackId, elementId }) => {
      removeElementFromTrack(trackId, elementId);
    });
    clearSelectedElements();
  };

  // --- Scroll synchronization effect ---
  useEffect(() => {
    const rulerViewport = rulerScrollRef.current?.querySelector(
      "[data-radix-scroll-area-viewport]"
    ) as HTMLElement;
    const tracksViewport = tracksScrollRef.current?.querySelector(
      "[data-radix-scroll-area-viewport]"
    ) as HTMLElement;
    const trackLabelsViewport = trackLabelsScrollRef.current?.querySelector(
      "[data-radix-scroll-area-viewport]"
    ) as HTMLElement;

    if (!rulerViewport || !tracksViewport) return;

    // Throttled scroll handlers for better performance
    const throttleScroll = (func: () => void, delay: number = 16) => {
      let timeoutId: NodeJS.Timeout | null = null;
      let lastExecTime = 0;
      
      return () => {
        const currentTime = Date.now();
        
        if (currentTime - lastExecTime > delay) {
          func();
          lastExecTime = currentTime;
        } else {
          if (timeoutId) clearTimeout(timeoutId);
          timeoutId = setTimeout(() => {
            func();
            lastExecTime = Date.now();
          }, delay - (currentTime - lastExecTime));
        }
      };
    };

    // Horizontal scroll synchronization between ruler and tracks
<<<<<<< HEAD
    const handleRulerScroll = rafThrottle(() => {
      const now = Date.now();
      if (isUpdatingRef.current || now - lastRulerSync.current < 16) return;
      lastRulerSync.current = now;
      isUpdatingRef.current = true;
      tracksViewport.scrollLeft = rulerViewport.scrollLeft;
      isUpdatingRef.current = false;
    });
    const handleTracksScroll = rafThrottle(() => {
      const now = Date.now();
      if (isUpdatingRef.current || now - lastTracksSync.current < 16) return;
      lastTracksSync.current = now;
      isUpdatingRef.current = true;
      rulerViewport.scrollLeft = tracksViewport.scrollLeft;
      isUpdatingRef.current = false;
=======
    const handleRulerScroll = throttleScroll(() => {
      if (isUpdatingRef.current) return;
      isUpdatingRef.current = true;
      tracksViewport.scrollLeft = rulerViewport.scrollLeft;
      requestAnimationFrame(() => {
        isUpdatingRef.current = false;
      });
    });

    const handleTracksScroll = throttleScroll(() => {
      if (isUpdatingRef.current) return;
      isUpdatingRef.current = true;
      rulerViewport.scrollLeft = tracksViewport.scrollLeft;
      requestAnimationFrame(() => {
        isUpdatingRef.current = false;
      });
>>>>>>> 8c6ecd2e
    });

    rulerViewport.addEventListener("scroll", handleRulerScroll, { passive: true });
    tracksViewport.addEventListener("scroll", handleTracksScroll, { passive: true });

    // Vertical scroll synchronization between track labels and tracks content
    if (trackLabelsViewport) {
<<<<<<< HEAD
      const handleTrackLabelsScroll = rafThrottle(() => {
        const now = Date.now();
        if (isUpdatingRef.current || now - lastVerticalSync.current < 16)
          return;
        lastVerticalSync.current = now;
        isUpdatingRef.current = true;
        tracksViewport.scrollTop = trackLabelsViewport.scrollTop;
        isUpdatingRef.current = false;
      });
      const handleTracksVerticalScroll = rafThrottle(() => {
        const now = Date.now();
        if (isUpdatingRef.current || now - lastVerticalSync.current < 16)
          return;
        lastVerticalSync.current = now;
        isUpdatingRef.current = true;
        trackLabelsViewport.scrollTop = tracksViewport.scrollTop;
        isUpdatingRef.current = false;
=======
      const handleTrackLabelsScroll = throttleScroll(() => {
        if (isUpdatingRef.current) return;
        isUpdatingRef.current = true;
        tracksViewport.scrollTop = trackLabelsViewport.scrollTop;
        requestAnimationFrame(() => {
          isUpdatingRef.current = false;
        });
      });

      const handleTracksVerticalScroll = throttleScroll(() => {
        if (isUpdatingRef.current) return;
        isUpdatingRef.current = true;
        trackLabelsViewport.scrollTop = tracksViewport.scrollTop;
        requestAnimationFrame(() => {
          isUpdatingRef.current = false;
        });
>>>>>>> 8c6ecd2e
      });

      trackLabelsViewport.addEventListener("scroll", handleTrackLabelsScroll, { passive: true });
      tracksViewport.addEventListener("scroll", handleTracksVerticalScroll, { passive: true });

      return () => {
        // Cleanup event listeners
        rulerViewport.removeEventListener("scroll", handleRulerScroll);
        tracksViewport.removeEventListener("scroll", handleTracksScroll);
<<<<<<< HEAD

        if (trackLabelsViewport) {
          trackLabelsViewport.removeEventListener(
            "scroll",
            handleTrackLabelsScroll
          );
          tracksViewport.removeEventListener(
            "scroll",
            handleTracksVerticalScroll
          );
        }
=======
        trackLabelsViewport.removeEventListener("scroll", handleTrackLabelsScroll);
        tracksViewport.removeEventListener("scroll", handleTracksVerticalScroll);
>>>>>>> 8c6ecd2e
      };
    }

    return () => {
      // Cleanup event listeners
      rulerViewport.removeEventListener("scroll", handleRulerScroll);
      tracksViewport.removeEventListener("scroll", handleTracksScroll);
    };
  }, [isInTimeline]);

  return (
    <div
      className={`h-full flex flex-col transition-colors duration-200 relative bg-panel rounded-sm overflow-hidden`}
      {...dragProps}
      onMouseEnter={() => setIsInTimeline(true)}
      onMouseLeave={() => setIsInTimeline(false)}
    >
      {/* Toolbar */}
      <div className="border-b flex items-center px-2 py-1 gap-1">
        <TooltipProvider delayDuration={500}>
          {/* Play/Pause Button */}
          <Tooltip>
            <TooltipTrigger asChild>
              <Button
                variant="text"
                size="icon"
                onClick={toggle}
                className="mr-2"
              >
                {isPlaying ? (
                  <Pause className="h-4 w-4" />
                ) : (
                  <Play className="h-4 w-4" />
                )}
              </Button>
            </TooltipTrigger>
            <TooltipContent>
              {isPlaying ? "Pause (Space)" : "Play (Space)"}
            </TooltipContent>
          </Tooltip>
          <div className="w-px h-6 bg-border mx-1" />
          {/* Time Display */}
          <div
            className="text-xs text-muted-foreground font-mono px-2"
            style={{ minWidth: "18ch", textAlign: "center" }}
          >
            {currentTime.toFixed(1)}s / {duration.toFixed(1)}s
          </div>
          {/* Test Clip Button - for debugging */}
          {tracks.length === 0 && (
            <>
              <div className="w-px h-6 bg-border mx-1" />
              <Tooltip>
                <TooltipTrigger asChild>
                  <Button
                    variant="outline"
                    size="sm"
                    onClick={() => {
                      const trackId = addTrack("media");
                      addElementToTrack(trackId, {
                        type: "media",
                        mediaId: "test",
                        name: "Test Clip",
                        duration: TIMELINE_CONSTANTS.DEFAULT_TEXT_DURATION,
                        startTime: 0,
                        trimStart: 0,
                        trimEnd: 0,
                      });
                    }}
                    className="text-xs"
                  >
                    Add Test Clip
                  </Button>
                </TooltipTrigger>
                <TooltipContent>Add a test clip to try playback</TooltipContent>
              </Tooltip>
            </>
          )}
          <div className="w-px h-6 bg-border mx-1" />
          <Tooltip>
            <TooltipTrigger asChild>
              <Button variant="text" size="icon" onClick={handleSplitSelected}>
                <Scissors className="h-4 w-4" />
              </Button>
            </TooltipTrigger>
            <TooltipContent>Split element (Ctrl+S)</TooltipContent>
          </Tooltip>
          <Tooltip>
            <TooltipTrigger asChild>
              <Button
                variant="text"
                size="icon"
                onClick={handleSplitAndKeepLeft}
              >
                <ArrowLeftToLine className="h-4 w-4" />
              </Button>
            </TooltipTrigger>
            <TooltipContent>Split and keep left (Ctrl+Q)</TooltipContent>
          </Tooltip>
          <Tooltip>
            <TooltipTrigger asChild>
              <Button
                variant="text"
                size="icon"
                onClick={handleSplitAndKeepRight}
              >
                <ArrowRightToLine className="h-4 w-4" />
              </Button>
            </TooltipTrigger>
            <TooltipContent>Split and keep right (Ctrl+W)</TooltipContent>
          </Tooltip>
          <Tooltip>
            <TooltipTrigger asChild>
              <Button variant="text" size="icon" onClick={handleSeparateAudio}>
                <SplitSquareHorizontal className="h-4 w-4" />
              </Button>
            </TooltipTrigger>
            <TooltipContent>Separate audio (Ctrl+D)</TooltipContent>
          </Tooltip>
          <Tooltip>
            <TooltipTrigger asChild>
              <Button
                variant="text"
                size="icon"
                onClick={handleDuplicateSelected}
              >
                <Copy className="h-4 w-4" />
              </Button>
            </TooltipTrigger>
            <TooltipContent>Duplicate element (Ctrl+D)</TooltipContent>
          </Tooltip>
          <Tooltip>
            <TooltipTrigger asChild>
              <Button variant="text" size="icon" onClick={handleFreezeSelected}>
                <Snowflake className="h-4 w-4" />
              </Button>
            </TooltipTrigger>
            <TooltipContent>Freeze frame (F)</TooltipContent>
          </Tooltip>
          <Tooltip>
            <TooltipTrigger asChild>
              <Button variant="text" size="icon" onClick={handleDeleteSelected}>
                <Trash2 className="h-4 w-4" />
              </Button>
            </TooltipTrigger>
            <TooltipContent>Delete element (Delete)</TooltipContent>
          </Tooltip>
        </TooltipProvider>
      </div>

      {/* Timeline Container */}
      <div
        className="flex-1 flex flex-col overflow-hidden relative"
        ref={timelineRef}
      >
        <TimelinePlayhead
          currentTime={currentTime}
          duration={duration}
          zoomLevel={zoomLevel}
          tracks={tracks}
          seek={seek}
          rulerRef={rulerRef}
          rulerScrollRef={rulerScrollRef}
          tracksScrollRef={tracksScrollRef}
          trackLabelsRef={trackLabelsRef}
          timelineRef={timelineRef}
          playheadRef={playheadRef}
        />
        {/* Timeline Header with Ruler */}
        <div className="flex bg-panel sticky top-0 z-10">
          {/* Track Labels Header */}
          <div className="w-48 flex-shrink-0 bg-muted/30 border-r flex items-center justify-between px-3 py-2">
            {/* Empty space */}
            <span className="text-sm font-medium text-muted-foreground opacity-0">
              .
            </span>
          </div>

          {/* Timeline Ruler */}
          <div
            className="flex-1 relative overflow-hidden h-4"
            onWheel={handleWheel}
            onMouseDown={handleSelectionMouseDown}
            onClick={handleTimelineContentClick}
            data-ruler-area
          >
            <ScrollArea className="w-full" ref={rulerScrollRef}>
              <div
                ref={rulerRef}
                className="relative h-4 select-none cursor-default"
                style={{
                  width: `${dynamicTimelineWidth}px`,
                }}
                onMouseDown={handleRulerMouseDown}
              >
                {/* Time markers */}
                {(() => {
                  // Calculate appropriate time interval based on zoom level
                  const getTimeInterval = (zoom: number) => {
                    const pixelsPerSecond =
                      TIMELINE_CONSTANTS.PIXELS_PER_SECOND * zoom;
                    if (pixelsPerSecond >= 200) return 0.1; // Every 0.1s when very zoomed in
                    if (pixelsPerSecond >= 100) return 0.5; // Every 0.5s when zoomed in
                    if (pixelsPerSecond >= 50) return 1; // Every 1s at normal zoom
                    if (pixelsPerSecond >= 25) return 2; // Every 2s when zoomed out
                    if (pixelsPerSecond >= 12) return 5; // Every 5s when more zoomed out
                    if (pixelsPerSecond >= 6) return 10; // Every 10s when very zoomed out
                    return 30; // Every 30s when extremely zoomed out
                  };

                  const interval = getTimeInterval(zoomLevel);
                  const markerCount = Math.ceil(duration / interval) + 1;

                  return Array.from({ length: markerCount }, (_, i) => {
                    const time = i * interval;
                    if (time > duration) return null;

                    const isMainMarker =
                      time % (interval >= 1 ? Math.max(1, interval) : 1) === 0;

                    return (
                      <div
                        key={i}
                        className={`absolute top-0 bottom-0 ${
                          isMainMarker
                            ? "border-l border-muted-foreground/40"
                            : "border-l border-muted-foreground/20"
                        }`}
                        style={{
                          left: `${time * TIMELINE_CONSTANTS.PIXELS_PER_SECOND * zoomLevel}px`,
                        }}
                      >
                        <span
                          className={`absolute top-1 left-1 text-[0.6rem] ${
                            isMainMarker
                              ? "text-muted-foreground font-medium"
                              : "text-muted-foreground/70"
                          }`}
                        >
                          {(() => {
                            const formatTime = (seconds: number) => {
                              const hours = Math.floor(seconds / 3600);
                              const minutes = Math.floor((seconds % 3600) / 60);
                              const secs = seconds % 60;

                              if (hours > 0) {
                                return `${hours}:${minutes.toString().padStart(2, "0")}:${Math.floor(secs).toString().padStart(2, "0")}`;
                              } else if (minutes > 0) {
                                return `${minutes}:${Math.floor(secs).toString().padStart(2, "0")}`;
                              } else if (interval >= 1) {
                                return `${Math.floor(secs)}s`;
                              } else {
                                return `${secs.toFixed(1)}s`;
                              }
                            };
                            return formatTime(time);
                          })()}
                        </span>
                      </div>
                    );
                  }).filter(Boolean);
                })()}
              </div>
            </ScrollArea>
          </div>
        </div>

        {/* Tracks Area */}
        <div className="flex-1 flex overflow-hidden">
          {/* Track Labels */}
          {tracks.length > 0 && (
            <div
              ref={trackLabelsRef}
              className="w-48 flex-shrink-0 border-r bg-panel-accent overflow-y-auto"
              data-track-labels
            >
              <ScrollArea className="w-full h-full" ref={trackLabelsScrollRef}>
                <div className="flex flex-col gap-1">
                  {tracks.map((track) => (
                    <div
                      key={track.id}
                      className="flex items-center px-3 border-b border-muted/30 group bg-foreground/5"
                      style={{ height: `${getTrackHeight(track.type)}px` }}
                    >
                      <div className="flex items-center flex-1 min-w-0">
                        <TrackIcon track={track} />
                      </div>
                      {track.muted && (
                        <span className="ml-2 text-xs text-red-500 font-semibold flex-shrink-0">
                          Muted
                        </span>
                      )}
                    </div>
                  ))}
                </div>
              </ScrollArea>
            </div>
          )}

          {/* Timeline Tracks Content */}
          <div
            className="flex-1 relative overflow-hidden"
            onWheel={handleWheel}
            onMouseDown={handleSelectionMouseDown}
            onClick={handleTimelineContentClick}
            ref={tracksContainerRef}
          >
            <SelectionBox
              startPos={selectionBox?.startPos || null}
              currentPos={selectionBox?.currentPos || null}
              containerRef={tracksContainerRef}
              isActive={selectionBox?.isActive || false}
            />
            <ScrollArea className="w-full h-full" ref={tracksScrollRef}>
              <div
                className="relative flex-1"
                style={{
                  height: `${Math.max(200, Math.min(800, getTotalTracksHeight(tracks)))}px`,
                  width: `${dynamicTimelineWidth}px`,
                }}
              >
                {tracks.length === 0 ? (
                  <div></div>
                ) : (
                  <>
                    {tracks.map((track, index) => (
                      <ContextMenu key={track.id}>
                        <ContextMenuTrigger asChild>
                          <div
                            className="absolute left-0 right-0 border-b border-muted/30 py-[0.05rem]"
                            style={{
                              top: `${getCumulativeHeightBefore(tracks, index)}px`,
                              height: `${getTrackHeight(track.type)}px`,
                            }}
                            onClick={(e) => {
                              // If clicking empty area (not on a element), deselect all elements
                              if (
                                !(e.target as HTMLElement).closest(
                                  ".timeline-element"
                                )
                              ) {
                                clearSelectedElements();
                              }
                            }}
                          >
                            <TimelineTrackContent
                              track={track}
                              zoomLevel={zoomLevel}
                            />
                          </div>
                        </ContextMenuTrigger>
                        <ContextMenuContent>
                          <ContextMenuItem
                            onClick={() => toggleTrackMute(track.id)}
                          >
                            {track.muted ? "Unmute Track" : "Mute Track"}
                          </ContextMenuItem>
                          <ContextMenuItem>
                            Track settings (soon)
                          </ContextMenuItem>
                        </ContextMenuContent>
                      </ContextMenu>
                    ))}
                  </>
                )}
              </div>
            </ScrollArea>
          </div>
        </div>
      </div>
    </div>
  );
}

function TrackIcon({ track }: { track: TimelineTrack }) {
  return (
    <>
      {track.type === "media" && (
        <Video className="w-4 h-4 flex-shrink-0 text-muted-foreground" />
      )}
      {track.type === "text" && (
        <TypeIcon className="w-4 h-4 flex-shrink-0 text-muted-foreground" />
      )}
      {track.type === "audio" && (
        <Music className="w-4 h-4 flex-shrink-0 text-muted-foreground" />
      )}
    </>
  );
}<|MERGE_RESOLUTION|>--- conflicted
+++ resolved
@@ -636,7 +636,6 @@
     };
 
     // Horizontal scroll synchronization between ruler and tracks
-<<<<<<< HEAD
     const handleRulerScroll = rafThrottle(() => {
       const now = Date.now();
       if (isUpdatingRef.current || now - lastRulerSync.current < 16) return;
@@ -652,24 +651,6 @@
       isUpdatingRef.current = true;
       rulerViewport.scrollLeft = tracksViewport.scrollLeft;
       isUpdatingRef.current = false;
-=======
-    const handleRulerScroll = throttleScroll(() => {
-      if (isUpdatingRef.current) return;
-      isUpdatingRef.current = true;
-      tracksViewport.scrollLeft = rulerViewport.scrollLeft;
-      requestAnimationFrame(() => {
-        isUpdatingRef.current = false;
-      });
-    });
-
-    const handleTracksScroll = throttleScroll(() => {
-      if (isUpdatingRef.current) return;
-      isUpdatingRef.current = true;
-      rulerViewport.scrollLeft = tracksViewport.scrollLeft;
-      requestAnimationFrame(() => {
-        isUpdatingRef.current = false;
-      });
->>>>>>> 8c6ecd2e
     });
 
     rulerViewport.addEventListener("scroll", handleRulerScroll, { passive: true });
@@ -677,7 +658,6 @@
 
     // Vertical scroll synchronization between track labels and tracks content
     if (trackLabelsViewport) {
-<<<<<<< HEAD
       const handleTrackLabelsScroll = rafThrottle(() => {
         const now = Date.now();
         if (isUpdatingRef.current || now - lastVerticalSync.current < 16)
@@ -695,24 +675,6 @@
         isUpdatingRef.current = true;
         trackLabelsViewport.scrollTop = tracksViewport.scrollTop;
         isUpdatingRef.current = false;
-=======
-      const handleTrackLabelsScroll = throttleScroll(() => {
-        if (isUpdatingRef.current) return;
-        isUpdatingRef.current = true;
-        tracksViewport.scrollTop = trackLabelsViewport.scrollTop;
-        requestAnimationFrame(() => {
-          isUpdatingRef.current = false;
-        });
-      });
-
-      const handleTracksVerticalScroll = throttleScroll(() => {
-        if (isUpdatingRef.current) return;
-        isUpdatingRef.current = true;
-        trackLabelsViewport.scrollTop = tracksViewport.scrollTop;
-        requestAnimationFrame(() => {
-          isUpdatingRef.current = false;
-        });
->>>>>>> 8c6ecd2e
       });
 
       trackLabelsViewport.addEventListener("scroll", handleTrackLabelsScroll, { passive: true });
@@ -722,7 +684,6 @@
         // Cleanup event listeners
         rulerViewport.removeEventListener("scroll", handleRulerScroll);
         tracksViewport.removeEventListener("scroll", handleTracksScroll);
-<<<<<<< HEAD
 
         if (trackLabelsViewport) {
           trackLabelsViewport.removeEventListener(
@@ -734,10 +695,6 @@
             handleTracksVerticalScroll
           );
         }
-=======
-        trackLabelsViewport.removeEventListener("scroll", handleTrackLabelsScroll);
-        tracksViewport.removeEventListener("scroll", handleTracksVerticalScroll);
->>>>>>> 8c6ecd2e
       };
     }
 
